import numpy as np

from anchorboost.classification_mixins import (
    ClassificationMixin,
    MultiClassificationMixin,
)
from anchorboost.lgbm_mixins import LGBMMixin
from anchorboost.regression_mixins import RegressionMixin
from anchorboost.utils import proj


class AnchorKookClassificationObjective(ClassificationMixin, LGBMMixin):
    def __init__(self, gamma, center_residuals=False, categories=None):
        self.gamma = gamma
        self.center_residuals = center_residuals
        self.name = "kook anchor classification"
        self.categories = categories

    def __repr__(self):
        return f"AnchorKookClassificationObjective(gamma={self.gamma})"

    def residuals(self, f, data):
        residuals = self.predictions(f) - data.get_label()
        if self.center_residuals:
            residuals -= residuals.mean()
        return residuals

    def loss(self, f, data):
        return (
            super().loss(f, data)
            + (self.gamma - 1)
            * proj(
                data.anchor,
                self.residuals(f, data),
                categories=self.categories,
            )
            ** 2
        )

    def grad(self, f, data):
        predictions = self.predictions(f)
        proj_residuals = proj(
            data.anchor, self.residuals(f, data), categories=self.categories
        )

        if self.center_residuals:
            proj_residuals -= proj_residuals.mean()

        return (
            super().grad(f, data)
             + 2 * (self.gamma - 1) * proj_residuals * predictions * (1 - predictions)
        )


class AnchorKookMultiClassificationObjective(MultiClassificationMixin, LGBMMixin):
    def __init__(self, gamma, n_classes, center_residuals=False, categories=None):
        self.gamma = gamma
        self.center_residuals = center_residuals
        super().__init__(n_classes)
        self.name = "kook anchor multi-classification"
        self.categories = categories

    def residuals(self, f, data):
        predictions = self.predictions(f)
        predictions[self._indices(data.get_label())] -= 1
        if self.center_residuals:
            predictions -= predictions.mean(axis=0, keepdims=True)

        return predictions.flatten("F")

    def loss(self, f, data):
        residuals = self.residuals(f, data).reshape((-1, self.n_classes), order="F")
        proj_residuals = proj(data.anchor, residuals, categories=self.categories)
        # Multiply with self.factor to align two-class classification with
        # AnchorKookClassificationObjective
        return super().loss(f, data) + self.factor * (self.gamma - 1) * np.sum(
            proj_residuals**2, axis=1
        )

    def grad(self, f, data):
        residuals = self.residuals(f, data).reshape((-1, self.n_classes), order="F")
        proj_residuals = proj(data.anchor, residuals, categories=self.categories)

        if self.center_residuals:
            proj_residuals -= proj_residuals.mean(axis=0, keepdims=True)

        predictions = self.predictions(f)
        proj_residuals -= np.sum(proj_residuals * predictions, axis=1, keepdims=True)
        # Multiply with factor to align two-class classification with
        # AnchorKookClassificationObjective
        anchor_grad = 2 * self.factor * (self.gamma - 1) * predictions * proj_residuals
        return super().grad(f, data) + anchor_grad.flatten("F")


class AnchorLiuClassificationObjective(ClassificationMixin, LGBMMixin):
    def __init__(self, gamma, categories=None):
        self.gamma = gamma
        self.name = "liu anchor classification"
        self.categories = categories

    def __repr__(self):
        return f"AnchorKookMultiClassificationObjective(gamma={self.gamma})"

    def residuals(self, f, data):
        y = 2 * data.get_label() - 1
        return -f + y * (1 + np.exp(-y * f)) * np.log1p(np.exp(y * f))

    def loss(self, f, data):
        if self.gamma == 1:
            return super().loss(f, data)

        return (
            (super().loss(f, data)
            + (self.gamma - 1)
            * proj(
                data.anchor,
                self.residuals(f, data),
                categories=self.categories,
            )
            ** 2
        ))

    def grad(self, f, data):
        if self.gamma == 1:
            return super().grad(f, data)

        y = 2 * data.get_label() - 1
        residuals = self.residuals(f, data)
        proj_residuals = proj(data.anchor, residuals, categories=self.categories)

        return (
            super().grad(f, data)
         - 2 * (self.gamma - 1) * proj_residuals * np.exp(-y * f) * np.log1p(np.exp(y * f))
        )


class AnchorHSICRegressionObjective(RegressionMixin, LGBMMixin):
    def __init__(
        self,
        gamma,
        n_components=100,
        random_fourier_features_seed=0,
        categories=None,
    ):
        self.gamma = gamma
        self.n_components = n_components
        self.random_fourier_features_seed = random_fourier_features_seed
        self.name = "HSIC anchor regression"
        self.categories = categories

        rng = np.random.RandomState(random_fourier_features_seed)
        self.random_weights = rng.normal(size=(1, self.n_components))
        self.offset = rng.uniform(size=(1, self.n_components)) * 2 * np.pi

    def residuals(self, f, data):
        return data.get_label() - f

    def loss(self, f, data):
        if self.gamma == 1:
            return super().loss(f, data)

        fourier_residuals, _ = self._fourier_residuals(f, data)
        proj_residuals = proj(
            data.anchor, fourier_residuals, categories=self.categories
        )
<<<<<<< HEAD
        return (
            super().loss(f, data) + 0.5 * (self.gamma - 1) * (proj_residuals**2).sum(axis=1)
        )
=======
        return super().loss(f, data) + 0.5 * (self.gamma - 1) * (
            proj_residuals**2
        ).sum(axis=1)
>>>>>>> 97cd5723

    def grad(self, f, data):
        if self.gamma == 1:
            return super().grad(f, data)

        fourier_residuals, fourier_derivative = self._fourier_residuals(f, data)
        derivative = (
            proj(data.anchor, fourier_residuals, categories=self.categories)
            * fourier_derivative
        )

<<<<<<< HEAD
        return (
            super().grad(f, data) - (self.gamma - 1) * derivative.sum(axis=1)
        )
=======
        return super().grad(f, data) - (self.gamma - 1) * derivative.sum(axis=1)
>>>>>>> 97cd5723

    def _fourier_residuals(self, f, data):
        residuals = self.residuals(f, data)
        weight_matrix = residuals.reshape(-1, 1) * self.random_weights + self.offset

        fourier_residuals = np.cos(weight_matrix) * np.sqrt(2 / self.n_components)
        fourier_derivative = (
<<<<<<< HEAD
            -np.sin(weight_matrix) * self.random_weights * np.sqrt(2 / self.n_components)
=======
            -np.sin(weight_matrix)
            * self.random_weights
            * np.sqrt(2 / self.n_components)
>>>>>>> 97cd5723
        )
        return fourier_residuals, fourier_derivative


class AnchorRegressionObjective(RegressionMixin, LGBMMixin):
    def __init__(self, gamma, categories=None):
        self.gamma = gamma
        self.name = "anchor regression"
        self.categories = categories

    def __repr__(self):
        return f"AnchorRegressionObjective(gamma={self.gamma})"

    def residuals(self, f, data):
        return data.get_label() - f

    def loss(self, f, data):
        if self.gamma == 1:
            return super().loss(f, data)

        # For gamma <= 1, this is equivalent to kappa := (gamma - 1) / gamma and
        # loss = (1 - kappa) | y - f |^2 + kappa | P_Z (y - f) |^2
        return (
            super().loss(f, data)
<<<<<<< HEAD
            + 0.5 * (self.gamma - 1)
=======
            + 0.5
            * (self.gamma - 1)
>>>>>>> 97cd5723
            * proj(
                data.anchor,
                self.residuals(f, data),
                categories=self.categories,
            )
            ** 2
        )

    def grad(self, f, data):
        if self.gamma == 1:
            return super().grad(f, data)

        proj_residuals = proj(
            data.anchor, self.residuals(f, data), categories=self.categories
        )
<<<<<<< HEAD
        return (
            super().grad(f, data)
            - (self.gamma - 1) * proj_residuals
        )
=======
        return super().grad(f, data) - (self.gamma - 1) * proj_residuals
>>>>>>> 97cd5723
<|MERGE_RESOLUTION|>--- conflicted
+++ resolved
@@ -163,15 +163,9 @@
         proj_residuals = proj(
             data.anchor, fourier_residuals, categories=self.categories
         )
-<<<<<<< HEAD
-        return (
-            super().loss(f, data) + 0.5 * (self.gamma - 1) * (proj_residuals**2).sum(axis=1)
-        )
-=======
         return super().loss(f, data) + 0.5 * (self.gamma - 1) * (
             proj_residuals**2
         ).sum(axis=1)
->>>>>>> 97cd5723
 
     def grad(self, f, data):
         if self.gamma == 1:
@@ -183,13 +177,7 @@
             * fourier_derivative
         )
 
-<<<<<<< HEAD
-        return (
-            super().grad(f, data) - (self.gamma - 1) * derivative.sum(axis=1)
-        )
-=======
         return super().grad(f, data) - (self.gamma - 1) * derivative.sum(axis=1)
->>>>>>> 97cd5723
 
     def _fourier_residuals(self, f, data):
         residuals = self.residuals(f, data)
@@ -197,13 +185,9 @@
 
         fourier_residuals = np.cos(weight_matrix) * np.sqrt(2 / self.n_components)
         fourier_derivative = (
-<<<<<<< HEAD
-            -np.sin(weight_matrix) * self.random_weights * np.sqrt(2 / self.n_components)
-=======
             -np.sin(weight_matrix)
             * self.random_weights
             * np.sqrt(2 / self.n_components)
->>>>>>> 97cd5723
         )
         return fourier_residuals, fourier_derivative
 
@@ -228,12 +212,8 @@
         # loss = (1 - kappa) | y - f |^2 + kappa | P_Z (y - f) |^2
         return (
             super().loss(f, data)
-<<<<<<< HEAD
-            + 0.5 * (self.gamma - 1)
-=======
             + 0.5
             * (self.gamma - 1)
->>>>>>> 97cd5723
             * proj(
                 data.anchor,
                 self.residuals(f, data),
@@ -249,11 +229,4 @@
         proj_residuals = proj(
             data.anchor, self.residuals(f, data), categories=self.categories
         )
-<<<<<<< HEAD
-        return (
-            super().grad(f, data)
-            - (self.gamma - 1) * proj_residuals
-        )
-=======
-        return super().grad(f, data) - (self.gamma - 1) * proj_residuals
->>>>>>> 97cd5723
+        return super().grad(f, data) - (self.gamma - 1) * proj_residuals