--- conflicted
+++ resolved
@@ -41,22 +41,12 @@
     y = (y > 0).astype(int)
 
     loss1 = ClassificationObjective()
-<<<<<<< HEAD
     loss2 = AnchorKookClassificationObjective(gamma=1)
 
     data0 = lgb.Dataset(X, y)
     data1 = lgb.Dataset(X, y, init_score=loss1.init_score(y))
     data2 = lgb.Dataset(X, y, init_score=loss2.init_score(y))
     data2.anchor = a
-=======
-    loss2 = MultiClassificationObjective(2)
-    loss3 = AnchorKookClassificationObjective(gamma=1)
-
-    data1 = lgb.Dataset(X, y, init_score=loss1.init_score(y))
-    data2 = lgb.Dataset(X, y, init_score=loss2.init_score(y))
-    data3 = lgb.Dataset(X, y, init_score=loss3.init_score(y))
-    data3.anchor = a
->>>>>>> 97cd5723
 
     params = {
         "random_state": 0,
@@ -66,7 +56,6 @@
     }
     model0 = lgb.train(
         params={**params, "objective": "binary", **parameters},
-<<<<<<< HEAD
         train_set=data0,
         num_boost_round=10,
     )
@@ -79,48 +68,15 @@
     model2 = lgb.train(
         params={**params, "objective": loss2.objective, **parameters},
         train_set=data2,
-=======
-        train_set=data1,
-        num_boost_round=10,
-    )
-    model1 = lgb.train(
-        params={**params, "objective": loss1.objective, **parameters},
-        train_set=data1,
-        num_boost_round=10,
-    )
-
-    model2 = lgb.train(
-        params={**params, "objective": loss2.objective, "num_class": 2, **parameters},
-        train_set=data2,
-        num_boost_round=10,
-    )
-
-    model3 = lgb.train(
-        params={**params, "objective": loss3.objective, **parameters},
-        train_set=data3,
->>>>>>> 97cd5723
         num_boost_round=10,
     )
 
     pred0 = model0.predict(X)
-<<<<<<< HEAD
     pred1 = loss1.predictions(model1.predict(X) + loss1.init_score(y))
     pred2 = loss2.predictions(model2.predict(X) + loss2.init_score(y))
 
     np.testing.assert_allclose(pred0, pred1, rtol=1e-5)
     np.testing.assert_allclose(pred0, pred2, rtol=1e-5)
-=======
-    pred1 = loss1.predictions(model1.predict(X))
-    pred2 = loss2.predictions(model2.predict(X))[:, 1]
-    pred3 = loss3.predictions(model3.predict(X))
-
-    np.testing.assert_allclose(pred0, pred1, rtol=1e-5)
-
-    np.testing.assert_allclose(pred0, pred3, rtol=1e-5)
-
-    if "reg_lambda" not in parameters:
-        np.testing.assert_allclose(pred0, pred2, rtol=1e-5)
->>>>>>> 97cd5723
 
 
 def test_multi_classification_to_lgbm():
@@ -171,7 +127,6 @@
     loss1 = RegressionObjective()
     loss2 = AnchorRegressionObjective(gamma=1)
 
-<<<<<<< HEAD
     data0 = lgb.Dataset(X, y, init_score=np.ones_like(y) * np.mean(y))
     data1 = lgb.Dataset(X, y, init_score=loss1.init_score(y))
     data2 = lgb.Dataset(X, y, init_score=loss2.init_score(y))
@@ -180,14 +135,6 @@
     model0 = lgb.train(
         params={"learning_rate": 0.1, "objective": "regression", **parameters},
         train_set=data0,
-=======
-    data1 = lgb.Dataset(X, y, init_score=loss1.init_score(y))
-    data2 = lgb.Dataset(X, y, init_score=loss2.init_score(y))
-
-    model0 = lgb.train(
-        params={"learning_rate": 0.1, "objective": "regression", **parameters},
-        train_set=data1,
->>>>>>> 97cd5723
         num_boost_round=10,
     )
 
@@ -203,7 +150,6 @@
         num_boost_round=10,
     )
 
-<<<<<<< HEAD
     pred0 = model0.predict(X) + y.mean()
     pred1 = model1.predict(X) + loss1.init_score(y)
     pred2 = model2.predict(X) + loss2.init_score(y)
@@ -275,11 +221,5 @@
     pred0 = model0.predict(X_new)
     pred1 = model1.predict(X_new)
     pred2 = model2.predict(X_new)
-=======
-    pred0 = model0.predict(X)
-    pred1 = model1.predict(X)
-    pred2 = model2.predict(X)
-
->>>>>>> 97cd5723
     np.testing.assert_allclose(pred0, pred1, rtol=1e-5)
     np.testing.assert_allclose(pred0, pred2, rtol=1e-5)